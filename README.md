# SVG to PPTX Converter

This project provides a small Python utility that converts SVG files into PowerPoint presentations. It exposes a Python API as well as a command line interface for converting artwork into slides that can be edited with Microsoft PowerPoint or LibreOffice Impress.

## Installation

1. Create and activate a virtual environment (recommended):

   ```bash
   python -m venv .venv
   source .venv/bin/activate
   ```

2. Install the package and its dependencies:

   ```bash
<<<<<<< HEAD
   pip install -e ".[test]"
   # or, equivalently
   pip install -e '.[test]'
   ```

   > **Note:** The quotes prevent shells such as `zsh` from interpreting the square
   > brackets as a glob pattern. If you see `no matches found: .[test]`, re-run the
   > command with quotes (or escape the brackets as `pip install -e .\[test]`).

=======
   pip install -e .[test]
   ```

>>>>>>> 13acf146
## Command Line Usage

The `svg2pptx` command accepts an input SVG file and an output PPTX path:

```bash
svg2pptx input.svg output.pptx
```

The generated presentation contains a single blank slide sized according to the SVG's width and height (when present) with shapes positioned using the SVG coordinate system. Basic support is provided for rectangles, circles, ellipses, lines, polylines, polygons, simple paths (M/L/H/V commands), and text.

## Python API

```python
from svg_to_pptx import parse_svg, build_presentation

document = parse_svg("diagram.svg")
build_presentation(document, "diagram.pptx")
```

## Tests

Run the integration tests with `pytest`:

```bash
pytest
```

## Known Limitations

- Only a subset of SVG path commands are supported (M, L, H, V). Curves are not yet implemented.
- Transformations (e.g., `transform="translate(...)"`) are ignored.
- Text boxes are sized with a fixed width/height; complex text layout is not preserved.<|MERGE_RESOLUTION|>--- conflicted
+++ resolved
@@ -14,7 +14,7 @@
 2. Install the package and its dependencies:
 
    ```bash
-<<<<<<< HEAD
+
    pip install -e ".[test]"
    # or, equivalently
    pip install -e '.[test]'
@@ -24,11 +24,7 @@
    > brackets as a glob pattern. If you see `no matches found: .[test]`, re-run the
    > command with quotes (or escape the brackets as `pip install -e .\[test]`).
 
-=======
-   pip install -e .[test]
-   ```
 
->>>>>>> 13acf146
 ## Command Line Usage
 
 The `svg2pptx` command accepts an input SVG file and an output PPTX path:
